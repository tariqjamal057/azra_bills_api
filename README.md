--- conflicted
+++ resolved
@@ -1,7 +1,3 @@
-<<<<<<< HEAD
-# azra_bills
-A SaaS-based laundry management system for single and multi-store setups. Enables bill generation, updates, customer assignment, and cash logging. Customers can view and pay bills via UPI, wallets, or cards and receive status reminders. Features dashboards, transaction reports, and high-value alerts for streamlined, secure operations.
-=======
 # AZRA Bills API
 
 This SaaS application is designed for single and multi-store setups, enabling efficient management of store inventory, laundry services, and retail/wholesale clothing stores. The platform simplifies operations, enhances customer convenience, and supports diverse business needs.
@@ -22,4 +18,3 @@
 ## Authors
 
 - [@tariqjamal057](https://www.github.com/tariqjamal057)
->>>>>>> 133a8e51
